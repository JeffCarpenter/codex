use std::time::Duration;

use bytes::Bytes;
use eventsource_stream::Eventsource;
use futures::Stream;
use futures::StreamExt;
use futures::TryStreamExt;
use reqwest::StatusCode;
use serde_json::json;
use std::pin::Pin;
use std::task::Context;
use std::task::Poll;
use tokio::sync::mpsc;
use tokio::time::timeout;
use tracing::debug;
use tracing::trace;

use crate::ModelProviderInfo;
use crate::client_common::Prompt;
use crate::client_common::ResponseEvent;
use crate::client_common::ResponseStream;
use crate::error::CodexErr;
use crate::error::Result;
use crate::flags::OPENAI_REQUEST_MAX_RETRIES;
use crate::flags::OPENAI_STREAM_IDLE_TIMEOUT_MS;
use crate::models::ContentItem;
use crate::models::ResponseItem;
use crate::openai_tools::create_tools_json;
use crate::util::backoff;

/// Implementation for the classic Chat Completions API.
pub(crate) async fn stream_chat_completions(
    prompt: &Prompt,
    model: &str,
    client: &reqwest::Client,
    provider: &ModelProviderInfo,
) -> Result<ResponseStream> {
    // Build messages array
    let mut messages = Vec::<serde_json::Value>::new();

    let full_instructions = prompt.get_full_instructions();
    messages.push(json!({"role": "system", "content": full_instructions}));

    for item in &prompt.input {
        match item {
            ResponseItem::Message { role, content } => {
                let mut text = String::new();
                for c in content {
                    match c {
                        ContentItem::InputText { text: t }
                        | ContentItem::OutputText { text: t } => {
                            text.push_str(t);
                        }
                        _ => {}
                    }
                }
                messages.push(json!({"role": role, "content": text}));
            }
            ResponseItem::FunctionCall {
                name,
                arguments,
                call_id,
            } => {
                messages.push(json!({
                    "role": "assistant",
                    "content": null,
                    "tool_calls": [{
                        "id": call_id,
                        "type": "function",
                        "function": {
                            "name": name,
                            "arguments": arguments,
                        }
                    }]
                }));
            }
            ResponseItem::LocalShellCall {
                id,
                call_id: _,
                status,
                action,
            } => {
                // Confirm with API team.
                messages.push(json!({
                    "role": "assistant",
                    "content": null,
                    "tool_calls": [{
                        "id": id.clone().unwrap_or_else(|| "".to_string()),
                        "type": "local_shell_call",
                        "status": status,
                        "action": action,
                    }]
                }));
            }
            ResponseItem::FunctionCallOutput { call_id, output } => {
                messages.push(json!({
                    "role": "tool",
                    "tool_call_id": call_id,
                    "content": output.content,
                }));
            }
            ResponseItem::Reasoning { .. } | ResponseItem::Other => {
                // Omit these items from the conversation history.
                continue;
            }
        }
    }

    let tools_json = create_tools_json(prompt, model)?;
    // create_tools_json() returns JSON values that are compatible with
    // Function Calling in the Responses API:
    // https://platform.openai.com/docs/guides/function-calling?api-mode=responses
    // So we must rewrite "tools" to match the chat completions tool call format:
    // https://platform.openai.com/docs/guides/function-calling?api-mode=chat
    let tools_json = tools_json
        .into_iter()
        .filter_map(|mut tool| {
            if tool.get("type") != Some(&serde_json::Value::String("function".to_string())) {
                return None;
            }

            if let Some(map) = tool.as_object_mut() {
                // Remove "type" field as it is not needed in chat completions.
                map.remove("type");
                Some(json!({
                    "type": "function",
                    "function": map,
                }))
            } else {
                None
            }
        })
        .collect::<Vec<serde_json::Value>>();

    let payload = json!({
        "model": model,
        "messages": messages,
        "stream": true,
        "tools": tools_json,
    });

    let base_url = provider.base_url.trim_end_matches('/');
    let url = format!("{}/chat/completions", base_url);

    debug!(url, "POST (chat)");
    trace!(
        "request payload: {}",
        serde_json::to_string_pretty(&payload).unwrap_or_default()
    );

    let api_key = provider.api_key()?;
    let mut attempt = 0;
    loop {
        attempt += 1;

        let mut req_builder = client.post(&url);
        if let Some(api_key) = &api_key {
            req_builder = req_builder.bearer_auth(api_key.clone());
        }
        let res = req_builder
            .header(reqwest::header::ACCEPT, "text/event-stream")
            .json(&payload)
            .send()
            .await;

        match res {
            Ok(resp) if resp.status().is_success() => {
                let (tx_event, rx_event) = mpsc::channel::<Result<ResponseEvent>>(16);
                let stream = resp.bytes_stream().map_err(CodexErr::Reqwest);
                tokio::spawn(process_chat_sse(stream, tx_event));
                return Ok(ResponseStream { rx_event });
            }
            Ok(res) => {
                let status = res.status();
                if !(status == StatusCode::TOO_MANY_REQUESTS || status.is_server_error()) {
                    let body = (res.text().await).unwrap_or_default();
                    return Err(CodexErr::UnexpectedStatus(status, body));
                }

                if attempt > *OPENAI_REQUEST_MAX_RETRIES {
                    return Err(CodexErr::RetryLimit(status));
                }

                let retry_after_secs = res
                    .headers()
                    .get(reqwest::header::RETRY_AFTER)
                    .and_then(|v| v.to_str().ok())
                    .and_then(|s| s.parse::<u64>().ok());

                let delay = retry_after_secs
                    .map(|s| Duration::from_millis(s * 1_000))
                    .unwrap_or_else(|| backoff(attempt));
                tokio::time::sleep(delay).await;
            }
            Err(e) => {
                if attempt > *OPENAI_REQUEST_MAX_RETRIES {
                    return Err(e.into());
                }
                let delay = backoff(attempt);
                tokio::time::sleep(delay).await;
            }
        }
    }
}

/// Lightweight SSE processor for the Chat Completions streaming format. The
/// output is mapped onto Codex's internal [`ResponseEvent`] so that the rest
/// of the pipeline can stay agnostic of the underlying wire format.
async fn process_chat_sse<S>(stream: S, tx_event: mpsc::Sender<Result<ResponseEvent>>)
where
    S: Stream<Item = Result<Bytes>> + Unpin,
{
    let mut stream = stream.eventsource();

    let idle_timeout = *OPENAI_STREAM_IDLE_TIMEOUT_MS;

    // State to accumulate a function call across streaming chunks.
    // OpenAI may split the `arguments` string over multiple `delta` events
    // until the chunk whose `finish_reason` is `tool_calls` is emitted. We
    // keep collecting the pieces here and forward a single
    // `ResponseItem::FunctionCall` once the call is complete.
    #[derive(Default)]
    struct FunctionCallState {
        name: Option<String>,
        arguments: String,
        call_id: Option<String>,
        active: bool,
    }

    let mut fn_call_state = FunctionCallState::default();

    loop {
        let sse = match timeout(idle_timeout, stream.next()).await {
            Ok(Some(Ok(ev))) => ev,
            Ok(Some(Err(e))) => {
                let _ = tx_event.send(Err(CodexErr::Stream(e.to_string()))).await;
                return;
            }
            Ok(None) => {
                // Stream closed gracefully – emit Completed with dummy id.
                let _ = tx_event
                    .send(Ok(ResponseEvent::Completed {
                        response_id: String::new(),
                    }))
                    .await;
                return;
            }
            Err(_) => {
                let _ = tx_event
                    .send(Err(CodexErr::Stream("idle timeout waiting for SSE".into())))
                    .await;
                return;
            }
        };

        // OpenAI Chat streaming sends a literal string "[DONE]" when finished.
        if sse.data.trim() == "[DONE]" {
            let _ = tx_event
                .send(Ok(ResponseEvent::Completed {
                    response_id: String::new(),
                }))
                .await;
            return;
        }

        // Parse JSON chunk
        let chunk: serde_json::Value = match serde_json::from_str(&sse.data) {
            Ok(v) => v,
            Err(_) => continue,
        };
        trace!("chat_completions received SSE chunk: {chunk:?}");
<<<<<<< HEAD
=======

        let choice_opt = chunk.get("choices").and_then(|c| c.get(0));

        if let Some(choice) = choice_opt {
            // Handle assistant content tokens.
            if let Some(content) = choice
                .get("delta")
                .and_then(|d| d.get("content"))
                .and_then(|c| c.as_str())
            {
                let item = ResponseItem::Message {
                    role: "assistant".to_string(),
                    content: vec![ContentItem::OutputText {
                        text: content.to_string(),
                    }],
                };

                let _ = tx_event.send(Ok(ResponseEvent::OutputItemDone(item))).await;
            }
>>>>>>> 63943d60

            // Handle streaming function / tool calls.
            if let Some(tool_calls) = choice
                .get("delta")
                .and_then(|d| d.get("tool_calls"))
                .and_then(|tc| tc.as_array())
            {
                if let Some(tool_call) = tool_calls.first() {
                    // Mark that we have an active function call in progress.
                    fn_call_state.active = true;

                    // Extract call_id if present.
                    if let Some(id) = tool_call.get("id").and_then(|v| v.as_str()) {
                        fn_call_state.call_id.get_or_insert_with(|| id.to_string());
                    }

                    // Extract function details if present.
                    if let Some(function) = tool_call.get("function") {
                        if let Some(name) = function.get("name").and_then(|n| n.as_str()) {
                            fn_call_state.name.get_or_insert_with(|| name.to_string());
                        }

                        if let Some(args_fragment) =
                            function.get("arguments").and_then(|a| a.as_str())
                        {
                            fn_call_state.arguments.push_str(args_fragment);
                        }
                    }
                }
            }

            // Emit end-of-turn when finish_reason signals completion.
            if let Some(finish_reason) = choice.get("finish_reason").and_then(|v| v.as_str()) {
                match finish_reason {
                    "tool_calls" if fn_call_state.active => {
                        // Build the FunctionCall response item.
                        let item = ResponseItem::FunctionCall {
                            name: fn_call_state.name.clone().unwrap_or_else(|| "".to_string()),
                            arguments: fn_call_state.arguments.clone(),
                            call_id: fn_call_state.call_id.clone().unwrap_or_else(String::new),
                        };

                        // Emit it downstream.
                        let _ = tx_event.send(Ok(ResponseEvent::OutputItemDone(item))).await;
                    }
                    "stop" => {
                        // Regular turn without tool-call.
                    }
                    _ => {}
                }

                // Emit Completed regardless of reason so the agent can advance.
                let _ = tx_event
                    .send(Ok(ResponseEvent::Completed {
                        response_id: String::new(),
                    }))
                    .await;

                // Prepare for potential next turn (should not happen in same stream).
                fn_call_state = FunctionCallState::default();

                return; // End processing for this SSE stream.
            }
        }
    }
}

/// Optional client-side aggregation helper
///
/// Stream adapter that merges the incremental `OutputItemDone` chunks coming from
/// [`process_chat_sse`] into a *running* assistant message, **suppressing the
/// per-token deltas**.  The stream stays silent while the model is thinking
/// and only emits two events per turn:
///
///   1. `ResponseEvent::OutputItemDone` with the *complete* assistant message
///      (fully concatenated).
///   2. The original `ResponseEvent::Completed` right after it.
///
/// This mirrors the behaviour the TypeScript CLI exposes to its higher layers.
///
/// The adapter is intentionally *lossless*: callers who do **not** opt in via
/// [`AggregateStreamExt::aggregate()`] keep receiving the original unmodified
/// events.
pub(crate) struct AggregatedChatStream<S> {
    inner: S,
    cumulative: String,
    pending_completed: Option<ResponseEvent>,
}

impl<S> Stream for AggregatedChatStream<S>
where
    S: Stream<Item = Result<ResponseEvent>> + Unpin,
{
    type Item = Result<ResponseEvent>;

    fn poll_next(self: Pin<&mut Self>, cx: &mut Context<'_>) -> Poll<Option<Self::Item>> {
        let this = self.get_mut();

        // First, flush any buffered Completed event from the previous call.
        if let Some(ev) = this.pending_completed.take() {
            return Poll::Ready(Some(Ok(ev)));
        }

        loop {
            match Pin::new(&mut this.inner).poll_next(cx) {
                Poll::Pending => return Poll::Pending,
                Poll::Ready(None) => return Poll::Ready(None),
                Poll::Ready(Some(Err(e))) => return Poll::Ready(Some(Err(e))),
                Poll::Ready(Some(Ok(ResponseEvent::OutputItemDone(item)))) => {
                    // If this is an incremental assistant message chunk, accumulate but
                    // do NOT emit yet. Forward any other item (e.g. FunctionCall) right
                    // away so downstream consumers see it.

                    let is_assistant_delta = matches!(&item, crate::models::ResponseItem::Message { role, .. } if role == "assistant");

                    if is_assistant_delta {
                        if let crate::models::ResponseItem::Message { content, .. } = &item {
                            if let Some(text) = content.iter().find_map(|c| match c {
                                crate::models::ContentItem::OutputText { text } => Some(text),
                                _ => None,
                            }) {
                                this.cumulative.push_str(text);
                            }
                        }

                        // Swallow partial assistant chunk; keep polling.
                        continue;
                    }

                    // Not an assistant message – forward immediately.
                    return Poll::Ready(Some(Ok(ResponseEvent::OutputItemDone(item))));
                }
                Poll::Ready(Some(Ok(ResponseEvent::Completed { response_id }))) => {
                    if !this.cumulative.is_empty() {
                        let aggregated_item = crate::models::ResponseItem::Message {
                            role: "assistant".to_string(),
                            content: vec![crate::models::ContentItem::OutputText {
                                text: std::mem::take(&mut this.cumulative),
                            }],
                        };

                        // Buffer Completed so it is returned *after* the aggregated message.
                        this.pending_completed = Some(ResponseEvent::Completed { response_id });

                        return Poll::Ready(Some(Ok(ResponseEvent::OutputItemDone(
                            aggregated_item,
                        ))));
                    }

                    // Nothing aggregated – forward Completed directly.
                    return Poll::Ready(Some(Ok(ResponseEvent::Completed { response_id })));
                } // No other `Ok` variants exist at the moment, continue polling.
            }
        }
    }
}

/// Extension trait that activates aggregation on any stream of [`ResponseEvent`].
pub(crate) trait AggregateStreamExt: Stream<Item = Result<ResponseEvent>> + Sized {
    /// Returns a new stream that emits **only** the final assistant message
    /// per turn instead of every incremental delta.  The produced
    /// `ResponseEvent` sequence for a typical text turn looks like:
    ///
    /// ```ignore
    ///     OutputItemDone(<full message>)
    ///     Completed { .. }
    /// ```
    ///
    /// No other `OutputItemDone` events will be seen by the caller.
    ///
    /// Usage:
    ///
    /// ```ignore
    /// let agg_stream = client.stream(&prompt).await?.aggregate();
    /// while let Some(event) = agg_stream.next().await {
    ///     // event now contains cumulative text
    /// }
    /// ```
    fn aggregate(self) -> AggregatedChatStream<Self> {
        AggregatedChatStream {
            inner: self,
            cumulative: String::new(),
            pending_completed: None,
        }
    }
}

impl<T> AggregateStreamExt for T where T: Stream<Item = Result<ResponseEvent>> + Sized {}<|MERGE_RESOLUTION|>--- conflicted
+++ resolved
@@ -269,8 +269,6 @@
             Err(_) => continue,
         };
         trace!("chat_completions received SSE chunk: {chunk:?}");
-<<<<<<< HEAD
-=======
 
         let choice_opt = chunk.get("choices").and_then(|c| c.get(0));
 
@@ -290,7 +288,6 @@
 
                 let _ = tx_event.send(Ok(ResponseEvent::OutputItemDone(item))).await;
             }
->>>>>>> 63943d60
 
             // Handle streaming function / tool calls.
             if let Some(tool_calls) = choice
