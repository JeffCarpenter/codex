+++
id = "03"
title = "Live Config Reload and Prompt on Changes"
<<<<<<< HEAD
status = "Not started"
dependencies = "" # No prerequisites
=======
status = "Done"
dependencies = "02,07,09,11,14,29"
>>>>>>> b3521469
last_updated = "2025-06-25T01:40:09.504758"
+++

# Task 03: Live Config Reload and Prompt on Changes

> *This task is specific to codex-rs.*

## Status

**General Status**: Done  
**Summary**: Live config watcher, diff prompt, and reload integration implemented.

## Goal
Detect changes to the user `config.toml` file while a session is running and prompt the user to apply or ignore the updated settings.

## Acceptance Criteria
- A background file watcher watches `$CODEX_HOME/config.toml` (or active user config path).
- On any write event, compute a unified diff between the in-memory config and the on-disk file.
- Pause the agent, display the diff in the TUI bottom pane, and offer two actions: `Apply new config now` or `Continue with old config`.
- If the user applies, re-parse the config, merge overrides, and resume using the new settings. Otherwise, discard changes and resume.

## Implementation

**How it was implemented**  
- Added `codex_tui::config_reload::generate_diff` to compute unified diffs via the `similar` crate (with a unit test).  
- Spawned a `notify`-based filesystem watcher thread in `tui::run_main` that debounces write events on `$CODEX_HOME/config.toml`, generates diffs against the last-read contents, and posts `AppEvent::ConfigReloadRequest(diff)`.
- Introduced `AppEvent` variants (`ConfigReloadRequest`, `ConfigReloadApply`, `ConfigReloadIgnore`) and wired them in `App::run` to display a new `BottomPaneView` overlay.
- Created `BottomPaneView` implementation `ConfigReloadView` to render the diff and handle `<Enter>`/`<Esc>` for apply or ignore.
- On apply, reloaded `Config` via `Config::load_with_cli_overrides`, updated both `App.config` and `ChatWidget` (rebuilding its bottom pane with updated settings).

**How it works**  
- The watcher thread detects on-disk changes and pushes a diff request into the UI event loop.
- Upon `ConfigReloadRequest`, the TUI bottom pane overlays the diff view and blocks normal input.
- `<Enter>` applies the new config (re-parses and updates runtime state); `<Esc>` dismisses the overlay and continues with the old settings.

## Notes
- Leverage a crate such as `notify` for FS events and `similar` or `diff` for unified diff generation.<|MERGE_RESOLUTION|>--- conflicted
+++ resolved
@@ -1,13 +1,8 @@
 +++
 id = "03"
 title = "Live Config Reload and Prompt on Changes"
-<<<<<<< HEAD
-status = "Not started"
-dependencies = "" # No prerequisites
-=======
 status = "Done"
 dependencies = "02,07,09,11,14,29"
->>>>>>> b3521469
 last_updated = "2025-06-25T01:40:09.504758"
 +++
 
